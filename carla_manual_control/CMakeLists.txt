cmake_minimum_required(VERSION 2.8.3)
project(carla_manual_control)

<<<<<<< HEAD
find_package(ros_environment REQUIRED)
set(ROS_VERSION $ENV{ROS_VERSION})
=======
find_package(catkin REQUIRED COMPONENTS rospy roslaunch)
>>>>>>> 1bd54a38

if (${ROS_VERSION} EQUAL 1)

	find_package(catkin REQUIRED COMPONENTS
	  rospy
	  roslaunch
	)

<<<<<<< HEAD
	catkin_python_setup()

	roslaunch_add_file_check(launch)

	catkin_package(
	  CATKIN_DEPENDS
	  rospy
	)

	catkin_install_python(PROGRAMS
	  src/carla_manual_control/carla_manual_control.py
	  DESTINATION ${CATKIN_PACKAGE_BIN_DESTINATION}
	)

	install(DIRECTORY launch/
	  DESTINATION ${CATKIN_PACKAGE_SHARE_DESTINATION}/launch
	)

elseif (${ROS_VERSION} EQUAL 2)
    find_package(ament_cmake REQUIRED)
    find_package(rclpy REQUIRED)
    ament_export_dependencies(rclpy)
    ament_package()

endif()
=======
catkin_package(CATKIN_DEPENDS rospy)

catkin_install_python(PROGRAMS src/carla_manual_control/carla_manual_control.py
                      DESTINATION ${CATKIN_PACKAGE_BIN_DESTINATION})

install(DIRECTORY launch/
        DESTINATION ${CATKIN_PACKAGE_SHARE_DESTINATION}/launch)
>>>>>>> 1bd54a38
<|MERGE_RESOLUTION|>--- conflicted
+++ resolved
@@ -1,52 +1,30 @@
 cmake_minimum_required(VERSION 2.8.3)
 project(carla_manual_control)
 
-<<<<<<< HEAD
 find_package(ros_environment REQUIRED)
 set(ROS_VERSION $ENV{ROS_VERSION})
-=======
-find_package(catkin REQUIRED COMPONENTS rospy roslaunch)
->>>>>>> 1bd54a38
 
-if (${ROS_VERSION} EQUAL 1)
+if(${ROS_VERSION} EQUAL 1)
 
-	find_package(catkin REQUIRED COMPONENTS
-	  rospy
-	  roslaunch
-	)
+  find_package(catkin REQUIRED COMPONENTS rospy roslaunch)
 
-<<<<<<< HEAD
-	catkin_python_setup()
+  catkin_python_setup()
 
-	roslaunch_add_file_check(launch)
+  roslaunch_add_file_check(launch)
 
-	catkin_package(
-	  CATKIN_DEPENDS
-	  rospy
-	)
+  catkin_package(CATKIN_DEPENDS rospy)
 
-	catkin_install_python(PROGRAMS
-	  src/carla_manual_control/carla_manual_control.py
-	  DESTINATION ${CATKIN_PACKAGE_BIN_DESTINATION}
-	)
+  catkin_install_python(
+    PROGRAMS src/carla_manual_control/carla_manual_control.py DESTINATION
+    ${CATKIN_PACKAGE_BIN_DESTINATION})
 
-	install(DIRECTORY launch/
-	  DESTINATION ${CATKIN_PACKAGE_SHARE_DESTINATION}/launch
-	)
+  install(DIRECTORY launch/
+          DESTINATION ${CATKIN_PACKAGE_SHARE_DESTINATION}/launch)
 
-elseif (${ROS_VERSION} EQUAL 2)
-    find_package(ament_cmake REQUIRED)
-    find_package(rclpy REQUIRED)
-    ament_export_dependencies(rclpy)
-    ament_package()
+elseif(${ROS_VERSION} EQUAL 2)
+  find_package(ament_cmake REQUIRED)
+  find_package(rclpy REQUIRED)
+  ament_export_dependencies(rclpy)
+  ament_package()
 
-endif()
-=======
-catkin_package(CATKIN_DEPENDS rospy)
-
-catkin_install_python(PROGRAMS src/carla_manual_control/carla_manual_control.py
-                      DESTINATION ${CATKIN_PACKAGE_BIN_DESTINATION})
-
-install(DIRECTORY launch/
-        DESTINATION ${CATKIN_PACKAGE_SHARE_DESTINATION}/launch)
->>>>>>> 1bd54a38
+endif()