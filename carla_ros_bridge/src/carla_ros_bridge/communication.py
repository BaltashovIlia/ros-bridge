--- conflicted
+++ resolved
@@ -12,22 +12,14 @@
 import os
 ROS_VERSION = int(os.environ.get('ROS_VERSION', 0))
 
-<<<<<<< HEAD
-if ROS_VERSION == 1:
-    from ros_compatibility import CompatibleNode, ros_timestamp, QoSProfile
-    latch = True
-elif ROS_VERSION == 2:
-    from rclpy.qos import QoSDurabilityPolicy, QoSProfile
-=======
 if ROS_VERSION not in (1, 2):
     raise NotImplementedError("Make sure you have a valid ROS_VERSION env variable set.")
 
 if ROS_VERSION == 2:
->>>>>>> bcaa6595
     from rclpy.callback_groups import ReentrantCallbackGroup
     from builtin_interfaces.msg import Time
 
-from ros_compatibility import *
+from ros_compatibility import CompatibleNode, ros_timestamp, QoSProfile
 from rosgraph_msgs.msg import Clock
 from tf2_msgs.msg import TFMessage
 
