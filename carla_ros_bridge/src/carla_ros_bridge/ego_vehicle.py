--- conflicted
+++ resolved
@@ -19,13 +19,13 @@
     from ros_compatibility import CompatibleNode, destroy_subscription
 elif ROS_VERSION == 2:
     import sys
+    print(os.getcwd())
+    # TODO: fix setup.py to easily import CompatibleNode (as in ROS1)
+    sys.path.append(os.getcwd() +
+                    '/install/ros_compatibility/lib/python3.6/site-packages/src/ros_compatibility')
     from ament_index_python.packages import get_package_share_directory
-<<<<<<< HEAD
-    from ros_compatibility import *
-=======
     from ros_compatible_node import CompatibleNode, destroy_subscription
     from rclpy.callback_groups import ReentrantCallbackGroup
->>>>>>> 0131f01d
 else:
     raise NotImplementedError("Make sure you have a valid ROS_VERSION env variable set.")
 
